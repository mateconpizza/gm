--- conflicted
+++ resolved
@@ -75,29 +75,17 @@
 
 // selectBackup prompts the user to select a backup file.
 func selectBackup(m *menu.Menu[Repo], r *Repo) (*slice.Slice[Repo], error) {
-<<<<<<< HEAD
-	backups, err := repo.Backups(r)
-=======
 	backups, err := repo.Databases(r.Cfg.Backup.Path)
->>>>>>> d97d1ba9
 	if err != nil {
 		return nil, fmt.Errorf("%w", err)
 	}
 	if backups.Len() == 1 {
-<<<<<<< HEAD
-		bk := backups.Item(0)
-		backups.Set(&[]Repo{bk})
-		return backups, nil
-	}
-	backupSlice, err := handler.Selection(m, backups.Items(), repo.SummaryBackupLine)
-=======
 		return backups, nil
 	}
 	if backups.Len() == 0 {
 		return nil, repo.ErrBackupNotFound
 	}
 	backupSlice, err := handler.Selection(m, *backups.Items(), repo.SummaryBackupLine)
->>>>>>> d97d1ba9
 	if err != nil {
 		return backups, fmt.Errorf("%w", err)
 	}
@@ -117,39 +105,21 @@
 			return fmt.Errorf("%w", err)
 		}
 		defer r.Close()
-<<<<<<< HEAD
-
-		m := menu.New[Repo](
-			menu.WithDefaultSettings(),
-			menu.WithHeader(fmt.Sprintf("choose a backup from '%s'", r.Cfg.Name), false),
-=======
+
 		m := menu.New[Repo](
 			menu.WithDefaultSettings(),
 			menu.WithHeader("choose a backup to import from", false),
->>>>>>> d97d1ba9
 			menu.WithPreviewCustomCmd(config.App.Cmd+" db -n ./backup/{1} info"),
 		)
 		backups, err := selectBackup(m, r)
 		if err != nil {
 			return fmt.Errorf("%w", err)
 		}
-<<<<<<< HEAD
-		bk := backups.Item(0)
-
-=======
 		fromBK := backups.Item(0)
->>>>>>> d97d1ba9
 		t := terminal.New(terminal.WithInterruptFn(func(err error) {
 			r.Close()
 			sys.ErrAndExit(err)
 		}))
-<<<<<<< HEAD
-		if err := importFromDB(t, r, &bk); err != nil {
-			return fmt.Errorf("%w", err)
-		}
-
-		return nil
-=======
 		var toDB *Repo
 		if DBName != config.DefaultDBName {
 			toDB = r
@@ -169,7 +139,6 @@
 		)
 
 		return importFromDB(mb, t, toDB, &fromBK)
->>>>>>> d97d1ba9
 	},
 }
 
@@ -194,8 +163,6 @@
 	},
 }
 
-<<<<<<< HEAD
-=======
 // importDatabaseCmd imports bookmarks from a database.
 var importDatabaseCmd = &cobra.Command{
 	Use:     "database",
@@ -294,7 +261,6 @@
 	return nil
 }
 
->>>>>>> d97d1ba9
 // insertRecordsFromSource inserts records into the database.
 func insertRecordsFromSource(t *terminal.Term, r *Repo, records *Slice) error {
 	report := fmt.Sprintf("import %d records?", records.Len())
@@ -362,12 +328,6 @@
 }
 
 func init() {
-<<<<<<< HEAD
-	importCmd.AddCommand(importBackupCmd)
-	importCmd.AddCommand(importBrowserCmd)
-	importCmd.AddCommand(importDatabaseCmd)
-=======
 	importCmd.AddCommand(importBackupCmd, importBrowserCmd, importDatabaseCmd)
->>>>>>> d97d1ba9
 	rootCmd.AddCommand(importCmd)
 }