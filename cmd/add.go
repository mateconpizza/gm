package cmd

import (
	"errors"
	"fmt"
	"strings"

	"github.com/spf13/cobra"

	"github.com/haaag/gm/internal/bookmark"
	"github.com/haaag/gm/internal/bookmark/scraper"
	"github.com/haaag/gm/internal/config"
	"github.com/haaag/gm/internal/format"
	"github.com/haaag/gm/internal/format/color"
	"github.com/haaag/gm/internal/format/frame"
	"github.com/haaag/gm/internal/handler"
	"github.com/haaag/gm/internal/repo"
	"github.com/haaag/gm/internal/sys"
	"github.com/haaag/gm/internal/sys/files"
	"github.com/haaag/gm/internal/sys/spinner"
	"github.com/haaag/gm/internal/sys/terminal"
)

// newRecordCmd represents the add command.
var newRecordCmd = &cobra.Command{
	Use:     "new",
	Short:   "Add a new bookmark",
	Aliases: []string{"add"},
	RunE: func(cmd *cobra.Command, args []string) error {
		r, err := repo.New(Cfg)
		if err != nil {
			return fmt.Errorf("%w", err)
		}
		defer r.Close()
		// setup terminal and interrupt func handler (ctrl+c,esc handler)
		t := terminal.New(terminal.WithInterruptFn(func(err error) {
			r.Close()
			sys.ErrAndExit(err)
		}))
		defer t.CancelInterruptHandler()
		t.PipedInput(&args)

		return add(t, r, args)
	},
}

// add adds a new bookmark.
func add(t *terminal.Term, r *Repo, args []string) error {
	if t.IsPiped() && len(args) < 2 {
		return fmt.Errorf("%w: URL or TAGS cannot be empty", bookmark.ErrInvalid)
	}
	// header
	f := frame.New(frame.WithColorBorder(color.Gray))
	h := color.BrightYellow("Add Bookmark").String()
	f.Warning(h + color.Gray(" (ctrl+c to exit)").Italic().String()).Ln().Render()
	b := bookmark.New()
	if err := addParseNewBookmark(t, r, b, args); err != nil {
		return err
	}
	// ask confirmation
	fmt.Println()
	if !Force && !t.IsPiped() {
		if err := addHandleConfirmation(t, b); err != nil {
			if !errors.Is(err, bookmark.ErrBufferUnchanged) {
				return fmt.Errorf("%w", err)
			}
		}
		t.ClearLine(1)
	}
	// insert new bookmark
	if err := r.Insert(b); err != nil {
		return fmt.Errorf("%w", err)
	}
	success := color.BrightGreen("Successfully").Italic().String()
	f.Clean().Success(success + " bookmark created").Render()

	return nil
}

// addHandleConfirmation confirms if the user wants to save the bookmark.
func addHandleConfirmation(t *terminal.Term, b *Bookmark) error {
	f := frame.New(frame.WithColorBorder(color.Gray), frame.WithNoNewLine())
	save := color.BrightGreen("save").String()
	opt := t.Choose(f.Success(save).String()+" bookmark?", []string{"yes", "no", "edit"}, "y")
	switch strings.ToLower(opt) {
	case "n", "no":
		return fmt.Errorf("%w", handler.ErrActionAborted)
	case "e", "edit":
		if err := bookmarkEdition(b); err != nil {
			return fmt.Errorf("%w", err)
		}
	}

	return nil
}

// addHandleURL retrieves a URL from args or prompts the user for input.
func addHandleURL(t *terminal.Term, args *[]string) string {
	f := frame.New(frame.WithColorBorder(color.Gray), frame.WithNoNewLine())
	f.Header(color.BrightMagenta("URL\t:").String())
	// checks if url is provided
	if len(*args) > 0 {
		url := strings.TrimRight((*args)[0], "\n")
		f.Text(" " + color.Gray(url).String()).Ln().Render()
		*args = (*args)[1:]

		return url
	}
	// checks clipboard
	c := addHandleClipboard(t)
	if c != "" {
		return c
	}

	f.Ln().Render()
	url := t.Input(f.Border.Mid)
	f.Clean().Mid(color.BrightMagenta("URL\t:").String()).
		Text(" " + color.Gray(url).String()).Ln()
	// clean 'frame' lines
	t.ClearLine(format.CountLines(f.String()))
	f.Render()

	return url
}

// addHandleTags retrieves the Tags from args or prompts the user for input.
func addHandleTags(t *terminal.Term, r *Repo, args *[]string) string {
	f := frame.New(frame.WithColorBorder(color.Gray), frame.WithNoNewLine())
	f.Header(color.BrightBlue("Tags\t:").String())
	// this checks if tags are provided, parses them and return them
	if len(*args) > 0 {
		tags := strings.TrimRight((*args)[0], "\n")
		tags = strings.Join(strings.Fields(tags), ",")
		tags = bookmark.ParseTags(tags)
		f.Text(" " + color.Gray(tags).String()).Ln().Render()
		*args = (*args)[1:]

		return tags
	}
	// prompt for tags
	f.Text(color.Gray(" (spaces|comma separated)").Italic().String()).Ln().Render()
	mTags, _ := repo.CounterTags(r)
	tags := bookmark.ParseTags(t.ChooseTags(f.Border.Mid, mTags))

	f.Clean().Mid(color.BrightBlue("Tags\t:").String()).
		Text(" " + color.Gray(tags).String()).Ln()

	t.ClearLine(format.CountLines(f.String()))
	f.Render()

	return tags
}

// addParseNewBookmark fetch metadata and parses the new bookmark.
<<<<<<< HEAD
func addParseNewBookmark(
	t *terminal.Term,
	r *Repo,
	b *Bookmark,
	args []string,
) error {
=======
func addParseNewBookmark(t *terminal.Term, r *Repo, b *Bookmark, args []string) error {
>>>>>>> d97d1ba9
	// retrieve url
	url, err := addParseURL(t, r, &args)
	if err != nil {
		return err
	}
	// retrieve tags
	tags := addHandleTags(t, r, &args)
	// fetch title and description
	title, desc := addTitleAndDesc(url)
	b.URL = url
	b.Title = title
	b.Tags = bookmark.ParseTags(tags)
	b.Desc = strings.Join(format.Split(desc, terminal.MinWidth), "\n")

	return nil
}

// addTitleAndDesc fetch and display title and description.
func addTitleAndDesc(url string) (title, desc string) {
	sp := spinner.New(
		spinner.WithMesg(color.Yellow("scraping webpage...").String()),
		spinner.WithColor(color.BrightMagenta),
	)
	sp.Start()
	// scrape data
	sc := scraper.New(url)
	_ = sc.Scrape()
	title = sc.Title()
	desc = sc.Desc()
	sp.Stop()

	const indentation int = 10
	f := frame.New(frame.WithColorBorder(color.Gray), frame.WithNoNewLine())
	width := terminal.MinWidth - len(f.Border.Row)
	titleColor := color.Gray(format.SplitAndAlign(title, width, indentation)).String()
	descColor := color.Gray(format.SplitAndAlign(desc, width, indentation)).String()
	f.Mid(color.BrightCyan("Title\t: ").String()).Text(titleColor).Ln().
		Mid(color.BrightOrange("Desc\t: ").String()).Text(descColor).Ln().
		Render()

	return title, desc
}

// addParseURL parse URL from args.
func addParseURL(t *terminal.Term, r *Repo, args *[]string) (string, error) {
	url := addHandleURL(t, args)
	if url == "" {
		return url, bookmark.ErrURLEmpty
	}
	// WARN: do we need this trim? why?
	url = strings.TrimRight(url, "/")
	if r.HasRecord(r.Cfg.Tables.Main, "url", url) {
		item, _ := r.ByURL(r.Cfg.Tables.Main, url)
		return "", fmt.Errorf("%w with id: %d", bookmark.ErrDuplicate, item.ID)
	}

	return url, nil
}

// addHandleClipboard checks if there a valid URL in the clipboard.
func addHandleClipboard(t *terminal.Term) string {
	c := sys.ReadClipboard()
	if !handler.URLValid(c) {
		return ""
	}
	f := frame.New(frame.WithColorBorder(color.Gray), frame.WithNoNewLine())
	f.Mid(color.BrightCyan("found valid URL in clipboard").Italic().String()).Ln()
	f.Render()
	lines := format.CountLines(f.String()) + 1

	bURL := f.Clean().Mid(color.BrightMagenta("URL\t:").String()).
		Text(" " + color.Gray(c).String()).String()
	fmt.Print(bURL)

	f.Clean().Ln().Row().Ln().Render().Clean()
	lines += format.CountLines(f.Mid("continue?").String())
	opt := t.Choose(f.String(), []string{"yes", "no"}, "y")
	switch opt {
	case "n", "no":
		t.ClearLine(lines)
		return ""
	default:
		t.ClearLine(lines)
		fmt.Println(bURL)
		return c
	}
}

// bookmarkEdition edits a bookmark with a text editor.
func bookmarkEdition(b *Bookmark) error {
	te, err := files.GetEditor(config.App.Env.Editor)
	if err != nil {
		return fmt.Errorf("%w", err)
	}
	if err := bookmark.Edit(te, b.Buffer(), b); err != nil {
		return fmt.Errorf("%w", err)
	}

	return nil
}<|MERGE_RESOLUTION|>--- conflicted
+++ resolved
@@ -152,16 +152,7 @@
 }
 
 // addParseNewBookmark fetch metadata and parses the new bookmark.
-<<<<<<< HEAD
-func addParseNewBookmark(
-	t *terminal.Term,
-	r *Repo,
-	b *Bookmark,
-	args []string,
-) error {
-=======
 func addParseNewBookmark(t *terminal.Term, r *Repo, b *Bookmark, args []string) error {
->>>>>>> d97d1ba9
 	// retrieve url
 	url, err := addParseURL(t, r, &args)
 	if err != nil {
