package cmd

import (
	"context"
	"errors"
	"fmt"
<<<<<<< HEAD
	"strconv"
	"strings"
=======
>>>>>>> d97d1ba9

	"github.com/spf13/cobra"

	"github.com/haaag/gm/internal/config"
	"github.com/haaag/gm/internal/format"
	"github.com/haaag/gm/internal/format/color"
	"github.com/haaag/gm/internal/format/frame"
	"github.com/haaag/gm/internal/handler"
	"github.com/haaag/gm/internal/menu"
	"github.com/haaag/gm/internal/repo"
	"github.com/haaag/gm/internal/slice"
	"github.com/haaag/gm/internal/sys"
<<<<<<< HEAD
	"github.com/haaag/gm/internal/sys/spinner"
	"github.com/haaag/gm/internal/sys/terminal"
)

// removeDatabases removes a list of databases.
func removeDatabases(t *terminal.Term, dbs *slice.Slice[Repo]) error {
	f := frame.New(frame.WithColorBorder(color.BrightGray), frame.WithNoNewLine())
	s := color.BrightRed("removing").String()

	dbs.ForEachIdx(func(i int, r Repo) {
		f.Info(repo.SummaryRecordsLine(&r)).Ln()
	})

	msg := s + " " + strconv.Itoa(dbs.Len()) + " items/s"
	if !t.Confirm(f.Row("\n").Warning(msg+", continue?").String(), "n") {
		return handler.ErrActionAborted
	}

	sp := spinner.New(spinner.WithMesg(color.Yellow("removing database...").String()))
	sp.Start()
	if err := dbs.ForEachErr(removeSecure); err != nil {
		return fmt.Errorf("%w", err)
	}

	sp.Stop()
	t.ClearLine(format.CountLines(f.String()))
	s = color.BrightGreen("Successfully").Italic().String()
	f.Clean().Success(s + " " + strconv.Itoa(dbs.Len()) + " items/s removed").Ln().Render()
=======
	"github.com/haaag/gm/internal/sys/terminal"
)

var ErrDBNameRequired = errors.New("name required")

var databaseNewCmd = &cobra.Command{
	Use:   "new",
	Short: "initialize a new bookmarks database",
	RunE: func(cmd *cobra.Command, args []string) error {
		if len(args) == 0 {
			return ErrDBNameRequired
		}
		if err := handler.ValidateDB(cmd, Cfg); err != nil {
			return fmt.Errorf("%w", err)
		}
		Cfg.SetName(args[0])
>>>>>>> d97d1ba9

		return initCmd.RunE(cmd, args)
	},
}

<<<<<<< HEAD
// dbDropCmd drops a database.
var dbDropCmd = &cobra.Command{
=======
// databaseDropCmd drops a database.
var databaseDropCmd = &cobra.Command{
>>>>>>> d97d1ba9
	Use:   "drop",
	Short: "drop a database",
	RunE: func(cmd *cobra.Command, args []string) error {
		r, err := repo.New(Cfg)
		if err != nil {
			return fmt.Errorf("database: %w", err)
<<<<<<< HEAD
		}
		defer r.Close()

		if !r.IsInitialized() {
			return fmt.Errorf("%w: '%s'", repo.ErrDBNotInitialized, r.Cfg.Name)
		}

		if r.IsEmpty(r.Cfg.Tables.Main, r.Cfg.Tables.Deleted) {
			return fmt.Errorf("%w: '%s'", repo.ErrDBEmpty, r.Cfg.Name)
		}

		t := terminal.New(terminal.WithInterruptFn(func(err error) {
			r.Close()
			sys.ErrAndExit(err)
		}))

		f := frame.New(frame.WithColorBorder(color.BrightGray), frame.WithNoNewLine())
		warn := color.BrightRed("dropping").String()
		f.Header(warn + " all bookmarks database").Ln().Row().Ln().Render()
		fmt.Print(repo.Info(r))
		f.Clean().Row().Ln().Render().Clean()
		if !Force {
			if !t.Confirm(f.Footer("continue?").String(), "n") {
				return handler.ErrActionAborted
			}
=======
>>>>>>> d97d1ba9
		}
		defer r.Close()

<<<<<<< HEAD
		if err := r.DropSecure(context.Background()); err != nil {
			return fmt.Errorf("%w", err)
		}

		if !Verbose {
			t.ClearLine(1)
		}
		success := color.BrightGreen("Successfully").Italic().String()
		f.Clean().Success(success + " database dropped").Ln().Render()

		return nil
	},
}

// dbDropCmd drops a database.
var dbListCmd = &cobra.Command{
	Use:     "list",
	Short:   "list databases",
	Aliases: []string{"ls", "l"},
	RunE: func(cmd *cobra.Command, args []string) error {
		r, err := repo.New(Cfg)
		if err != nil {
			return fmt.Errorf("database: %w", err)
		}
		defer r.Close()
		dbs, err := repo.Databases(r.Cfg.Path)
		if err != nil {
			return fmt.Errorf("%w", err)
		}

		n := dbs.Len()
		if n == 0 {
			return fmt.Errorf("%w", repo.ErrDBsNotFound)
		}

		f := frame.New(frame.WithColorBorder(color.Gray))
		// add header
		if n > 1 {
			nColor := color.BrightCyan(n).Bold().String()
			f.Header(nColor + " database/s found").Ln()
		}

		dbs.ForEachMut(func(r *Repo) {
			f.Text(repo.Summary(r))
		})

		f.Render()
=======
		if r.IsInitialized() && !Force {
			return fmt.Errorf("%w: '%s'", repo.ErrDBNotInitialized, r.Cfg.Name)
		}

		if r.IsEmpty(r.Cfg.Tables.Main, r.Cfg.Tables.Deleted) {
			return fmt.Errorf("%w: '%s'", repo.ErrDBEmpty, r.Cfg.Name)
		}

		t := terminal.New(terminal.WithInterruptFn(func(err error) {
			r.Close()
			sys.ErrAndExit(err)
		}))

		f := frame.New(frame.WithColorBorder(color.BrightGray), frame.WithNoNewLine())
		warn := color.BrightRed("dropping").String()
		f.Header(warn + " all bookmarks database").Ln().Row().Ln().Render()
		fmt.Print(repo.Info(r))
		f.Clean().Row().Ln().Render().Clean()
		if !Force {
			if !t.Confirm(f.Footer("continue?").String(), "n") {
				return handler.ErrActionAborted
			}
		}

		if err := r.DropSecure(context.Background()); err != nil {
			return fmt.Errorf("%w", err)
		}

		if !Verbose {
			t.ClearLine(1)
		}
		success := color.BrightGreen("Successfully").Italic().String()
		f.Clean().Success(success + " database dropped").Ln().Render()
>>>>>>> d97d1ba9

		return nil
	},
}

<<<<<<< HEAD
// dbInfoCmd shows information about a database.
var dbInfoCmd = &cobra.Command{
	Use:   "info",
	Short: "show information about a database",
=======
// dbDropCmd drops a database.
var databaseListCmd = &cobra.Command{
	Use:     "list",
	Short:   "list databases",
	Aliases: []string{"ls", "l"},
>>>>>>> d97d1ba9
	RunE: func(cmd *cobra.Command, args []string) error {
		r, err := repo.New(Cfg)
		if err != nil {
			return fmt.Errorf("database: %w", err)
		}
		defer r.Close()
<<<<<<< HEAD
		if JSON {
			backups, err := repo.Backups(r)
			if err != nil {
				Cfg.Backup.Files = nil
			} else {
				backups.ForEach(func(bk Repo) {
					Cfg.Backup.Files = append(Cfg.Backup.Files, bk.Cfg.Fullpath())
				})
			}
			fmt.Println(string(format.ToJSON(r)))

			return nil
		}

		fmt.Print(repo.Info(r))

=======
		dbs, err := repo.Databases(r.Cfg.Path)
		if err != nil {
			return fmt.Errorf("%w", err)
		}

		n := dbs.Len()
		if n == 0 {
			return fmt.Errorf("%w", repo.ErrDBsNotFound)
		}

		f := frame.New(frame.WithColorBorder(color.BrightGray))
		// add header
		if n > 1 {
			nColor := color.BrightCyan(n).Bold().String()
			f.Header(nColor + " database/s found").Ln()
		}

		dbs.ForEachMut(func(r *Repo) {
			f.Text(repo.RepoSummary(r))
		})

		f.Render()

>>>>>>> d97d1ba9
		return nil
	},
}

<<<<<<< HEAD
// dbRemoveCmd remove a database.
var dbRemoveCmd = &cobra.Command{
	Use:     "remove",
	Aliases: []string{"rm", "del", "delete"},
	Short:   "remove a database",
=======
// databaseInfoCmd shows information about a database.
var databaseInfoCmd = &cobra.Command{
	Use:     "info",
	Short:   "show information about a database",
	Aliases: []string{"i", "show"},
>>>>>>> d97d1ba9
	RunE: func(cmd *cobra.Command, args []string) error {
		r, err := repo.New(Cfg)
		if err != nil {
			return fmt.Errorf("database: %w", err)
		}
<<<<<<< HEAD
		if !r.Cfg.Exists() {
			return repo.ErrDBNotFound
		}
		t := terminal.New(terminal.WithInterruptFn(func(err error) {
			r.Close()
			sys.ErrAndExit(err)
		}))
		f := frame.New(frame.WithColorBorder(color.BrightGray), frame.WithNoNewLine())
		// show repo info
		i := repo.Info(r)
		i += f.Row().Ln().String()
		fmt.Print(i)

		rm := color.BrightRed("remove").Bold().String()
		if !t.Confirm(f.Clean().Mid(rm+" "+r.Cfg.Name+"?").String(), "n") {
			return handler.ErrActionAborted
		}
		filesToRemove := slice.New[Repo]()

		backups, err := repo.Backups(r)
		if err != nil {
			if !errors.Is(err, repo.ErrBackupNotFound) {
				return fmt.Errorf("%w", err)
			}
		}
		// add backups to remove
		if backups.Len() > 0 {
			items := backups.Items()
			f.Clean().Mid(rm + " backups?")
			opt := t.Choose(f.String(), []string{"all", "no", "select"}, "n")
			switch strings.ToLower(opt) {
			case "n", "no":
				sk := color.BrightYellow("skipping").String()
				t.ReplaceLine(1, f.Clean().Warning(sk+" backup/s\n").Row().String())
			case "a", "all":
				filesToRemove.Set(items)
			case "s", "select":
				m := menu.New[Repo](
					menu.WithDefaultSettings(),
					menu.WithMultiSelection(),
					menu.WithHeader(fmt.Sprintf("select backup/s from '%s'", r.Cfg.Name), false),
					menu.WithPreviewCustomCmd(config.App.Cmd+" db -n ./backup/{1} info"),
				)
				selected, err := handler.Selection(m, items, nil)
				if err != nil {
					return fmt.Errorf("%w", err)
				}
				t.ClearLine(1)
				filesToRemove.Append(selected...)
			}
=======
		defer r.Close()
		if JSON {
			fmt.Println(string(format.ToJSON(r)))

			return nil
>>>>>>> d97d1ba9
		}
		filesToRemove.Push(r)

		return removeDatabases(t, filesToRemove)
	},
}

<<<<<<< HEAD
=======
		fmt.Print(repo.Info(r))

		return nil
	},
}

// databaseRmCmd remove a database.
var databaseRmCmd = &cobra.Command{
	Use:     "rm",
	Short:   "remove a database",
	Aliases: []string{"r", "remove"},
	RunE: func(cmd *cobra.Command, args []string) error {
		return dbRemoveCmd.RunE(cmd, args)
	},
}

>>>>>>> d97d1ba9
// dbCmd database management.
var dbCmd = &cobra.Command{
	Use:     "database",
	Aliases: []string{"db"},
	Short:   "database management",
	RunE: func(cmd *cobra.Command, args []string) error {
		return cmd.Usage()
	},
}

func init() {
	f := dbCmd.Flags()
	f.BoolVar(&Force, "force", false, "force action | don't ask confirmation")
	f.BoolVarP(&Verbose, "verbose", "v", false, "verbose mode")
	f.StringVarP(&DBName, "name", "n", config.DefaultDBName, "database name")
	f.StringVar(&WithColor, "color", "always", "output with pretty colors [always|never]")
<<<<<<< HEAD
	dbInfoCmd.Flags().BoolVarP(&JSON, "json", "j", false, "output in JSON format")
	_ = dbCmd.Flags().MarkHidden("color")
	// add subcommands
	dbCmd.AddCommand(dbDropCmd)
	dbCmd.AddCommand(dbInfoCmd)
	dbCmd.AddCommand(dbInitCmd)
	dbCmd.AddCommand(dbListCmd)
	dbCmd.AddCommand(dbRemoveCmd)
=======
	databaseInfoCmd.Flags().BoolVarP(&JSON, "json", "j", false, "output in JSON format")
	_ = dbCmd.Flags().MarkHidden("color")
	// add subcommands
	dbCmd.AddCommand(
		databaseDropCmd,
		databaseInfoCmd,
		databaseNewCmd,
		databaseListCmd,
		databaseRmCmd,
	)
>>>>>>> d97d1ba9
	rootCmd.AddCommand(dbCmd)
}<|MERGE_RESOLUTION|>--- conflicted
+++ resolved
@@ -4,11 +4,6 @@
 	"context"
 	"errors"
 	"fmt"
-<<<<<<< HEAD
-	"strconv"
-	"strings"
-=======
->>>>>>> d97d1ba9
 
 	"github.com/spf13/cobra"
 
@@ -17,40 +12,8 @@
 	"github.com/haaag/gm/internal/format/color"
 	"github.com/haaag/gm/internal/format/frame"
 	"github.com/haaag/gm/internal/handler"
-	"github.com/haaag/gm/internal/menu"
 	"github.com/haaag/gm/internal/repo"
-	"github.com/haaag/gm/internal/slice"
 	"github.com/haaag/gm/internal/sys"
-<<<<<<< HEAD
-	"github.com/haaag/gm/internal/sys/spinner"
-	"github.com/haaag/gm/internal/sys/terminal"
-)
-
-// removeDatabases removes a list of databases.
-func removeDatabases(t *terminal.Term, dbs *slice.Slice[Repo]) error {
-	f := frame.New(frame.WithColorBorder(color.BrightGray), frame.WithNoNewLine())
-	s := color.BrightRed("removing").String()
-
-	dbs.ForEachIdx(func(i int, r Repo) {
-		f.Info(repo.SummaryRecordsLine(&r)).Ln()
-	})
-
-	msg := s + " " + strconv.Itoa(dbs.Len()) + " items/s"
-	if !t.Confirm(f.Row("\n").Warning(msg+", continue?").String(), "n") {
-		return handler.ErrActionAborted
-	}
-
-	sp := spinner.New(spinner.WithMesg(color.Yellow("removing database...").String()))
-	sp.Start()
-	if err := dbs.ForEachErr(removeSecure); err != nil {
-		return fmt.Errorf("%w", err)
-	}
-
-	sp.Stop()
-	t.ClearLine(format.CountLines(f.String()))
-	s = color.BrightGreen("Successfully").Italic().String()
-	f.Clean().Success(s + " " + strconv.Itoa(dbs.Len()) + " items/s removed").Ln().Render()
-=======
 	"github.com/haaag/gm/internal/sys/terminal"
 )
 
@@ -67,105 +30,22 @@
 			return fmt.Errorf("%w", err)
 		}
 		Cfg.SetName(args[0])
->>>>>>> d97d1ba9
 
 		return initCmd.RunE(cmd, args)
 	},
 }
 
-<<<<<<< HEAD
-// dbDropCmd drops a database.
-var dbDropCmd = &cobra.Command{
-=======
 // databaseDropCmd drops a database.
 var databaseDropCmd = &cobra.Command{
->>>>>>> d97d1ba9
 	Use:   "drop",
 	Short: "drop a database",
 	RunE: func(cmd *cobra.Command, args []string) error {
 		r, err := repo.New(Cfg)
 		if err != nil {
 			return fmt.Errorf("database: %w", err)
-<<<<<<< HEAD
 		}
 		defer r.Close()
 
-		if !r.IsInitialized() {
-			return fmt.Errorf("%w: '%s'", repo.ErrDBNotInitialized, r.Cfg.Name)
-		}
-
-		if r.IsEmpty(r.Cfg.Tables.Main, r.Cfg.Tables.Deleted) {
-			return fmt.Errorf("%w: '%s'", repo.ErrDBEmpty, r.Cfg.Name)
-		}
-
-		t := terminal.New(terminal.WithInterruptFn(func(err error) {
-			r.Close()
-			sys.ErrAndExit(err)
-		}))
-
-		f := frame.New(frame.WithColorBorder(color.BrightGray), frame.WithNoNewLine())
-		warn := color.BrightRed("dropping").String()
-		f.Header(warn + " all bookmarks database").Ln().Row().Ln().Render()
-		fmt.Print(repo.Info(r))
-		f.Clean().Row().Ln().Render().Clean()
-		if !Force {
-			if !t.Confirm(f.Footer("continue?").String(), "n") {
-				return handler.ErrActionAborted
-			}
-=======
->>>>>>> d97d1ba9
-		}
-		defer r.Close()
-
-<<<<<<< HEAD
-		if err := r.DropSecure(context.Background()); err != nil {
-			return fmt.Errorf("%w", err)
-		}
-
-		if !Verbose {
-			t.ClearLine(1)
-		}
-		success := color.BrightGreen("Successfully").Italic().String()
-		f.Clean().Success(success + " database dropped").Ln().Render()
-
-		return nil
-	},
-}
-
-// dbDropCmd drops a database.
-var dbListCmd = &cobra.Command{
-	Use:     "list",
-	Short:   "list databases",
-	Aliases: []string{"ls", "l"},
-	RunE: func(cmd *cobra.Command, args []string) error {
-		r, err := repo.New(Cfg)
-		if err != nil {
-			return fmt.Errorf("database: %w", err)
-		}
-		defer r.Close()
-		dbs, err := repo.Databases(r.Cfg.Path)
-		if err != nil {
-			return fmt.Errorf("%w", err)
-		}
-
-		n := dbs.Len()
-		if n == 0 {
-			return fmt.Errorf("%w", repo.ErrDBsNotFound)
-		}
-
-		f := frame.New(frame.WithColorBorder(color.Gray))
-		// add header
-		if n > 1 {
-			nColor := color.BrightCyan(n).Bold().String()
-			f.Header(nColor + " database/s found").Ln()
-		}
-
-		dbs.ForEachMut(func(r *Repo) {
-			f.Text(repo.Summary(r))
-		})
-
-		f.Render()
-=======
 		if r.IsInitialized() && !Force {
 			return fmt.Errorf("%w: '%s'", repo.ErrDBNotInitialized, r.Cfg.Name)
 		}
@@ -199,48 +79,22 @@
 		}
 		success := color.BrightGreen("Successfully").Italic().String()
 		f.Clean().Success(success + " database dropped").Ln().Render()
->>>>>>> d97d1ba9
 
 		return nil
 	},
 }
 
-<<<<<<< HEAD
-// dbInfoCmd shows information about a database.
-var dbInfoCmd = &cobra.Command{
-	Use:   "info",
-	Short: "show information about a database",
-=======
 // dbDropCmd drops a database.
 var databaseListCmd = &cobra.Command{
 	Use:     "list",
 	Short:   "list databases",
 	Aliases: []string{"ls", "l"},
->>>>>>> d97d1ba9
 	RunE: func(cmd *cobra.Command, args []string) error {
 		r, err := repo.New(Cfg)
 		if err != nil {
 			return fmt.Errorf("database: %w", err)
 		}
 		defer r.Close()
-<<<<<<< HEAD
-		if JSON {
-			backups, err := repo.Backups(r)
-			if err != nil {
-				Cfg.Backup.Files = nil
-			} else {
-				backups.ForEach(func(bk Repo) {
-					Cfg.Backup.Files = append(Cfg.Backup.Files, bk.Cfg.Fullpath())
-				})
-			}
-			fmt.Println(string(format.ToJSON(r)))
-
-			return nil
-		}
-
-		fmt.Print(repo.Info(r))
-
-=======
 		dbs, err := repo.Databases(r.Cfg.Path)
 		if err != nil {
 			return fmt.Errorf("%w", err)
@@ -264,96 +118,27 @@
 
 		f.Render()
 
->>>>>>> d97d1ba9
 		return nil
 	},
 }
 
-<<<<<<< HEAD
-// dbRemoveCmd remove a database.
-var dbRemoveCmd = &cobra.Command{
-	Use:     "remove",
-	Aliases: []string{"rm", "del", "delete"},
-	Short:   "remove a database",
-=======
 // databaseInfoCmd shows information about a database.
 var databaseInfoCmd = &cobra.Command{
 	Use:     "info",
 	Short:   "show information about a database",
 	Aliases: []string{"i", "show"},
->>>>>>> d97d1ba9
 	RunE: func(cmd *cobra.Command, args []string) error {
 		r, err := repo.New(Cfg)
 		if err != nil {
 			return fmt.Errorf("database: %w", err)
 		}
-<<<<<<< HEAD
-		if !r.Cfg.Exists() {
-			return repo.ErrDBNotFound
-		}
-		t := terminal.New(terminal.WithInterruptFn(func(err error) {
-			r.Close()
-			sys.ErrAndExit(err)
-		}))
-		f := frame.New(frame.WithColorBorder(color.BrightGray), frame.WithNoNewLine())
-		// show repo info
-		i := repo.Info(r)
-		i += f.Row().Ln().String()
-		fmt.Print(i)
-
-		rm := color.BrightRed("remove").Bold().String()
-		if !t.Confirm(f.Clean().Mid(rm+" "+r.Cfg.Name+"?").String(), "n") {
-			return handler.ErrActionAborted
-		}
-		filesToRemove := slice.New[Repo]()
-
-		backups, err := repo.Backups(r)
-		if err != nil {
-			if !errors.Is(err, repo.ErrBackupNotFound) {
-				return fmt.Errorf("%w", err)
-			}
-		}
-		// add backups to remove
-		if backups.Len() > 0 {
-			items := backups.Items()
-			f.Clean().Mid(rm + " backups?")
-			opt := t.Choose(f.String(), []string{"all", "no", "select"}, "n")
-			switch strings.ToLower(opt) {
-			case "n", "no":
-				sk := color.BrightYellow("skipping").String()
-				t.ReplaceLine(1, f.Clean().Warning(sk+" backup/s\n").Row().String())
-			case "a", "all":
-				filesToRemove.Set(items)
-			case "s", "select":
-				m := menu.New[Repo](
-					menu.WithDefaultSettings(),
-					menu.WithMultiSelection(),
-					menu.WithHeader(fmt.Sprintf("select backup/s from '%s'", r.Cfg.Name), false),
-					menu.WithPreviewCustomCmd(config.App.Cmd+" db -n ./backup/{1} info"),
-				)
-				selected, err := handler.Selection(m, items, nil)
-				if err != nil {
-					return fmt.Errorf("%w", err)
-				}
-				t.ClearLine(1)
-				filesToRemove.Append(selected...)
-			}
-=======
 		defer r.Close()
 		if JSON {
 			fmt.Println(string(format.ToJSON(r)))
 
 			return nil
->>>>>>> d97d1ba9
 		}
-		filesToRemove.Push(r)
 
-		return removeDatabases(t, filesToRemove)
-	},
-}
-
-<<<<<<< HEAD
-=======
 		fmt.Print(repo.Info(r))
 
 		return nil
@@ -370,7 +155,6 @@
 	},
 }
 
->>>>>>> d97d1ba9
 // dbCmd database management.
 var dbCmd = &cobra.Command{
 	Use:     "database",
@@ -387,16 +171,6 @@
 	f.BoolVarP(&Verbose, "verbose", "v", false, "verbose mode")
 	f.StringVarP(&DBName, "name", "n", config.DefaultDBName, "database name")
 	f.StringVar(&WithColor, "color", "always", "output with pretty colors [always|never]")
-<<<<<<< HEAD
-	dbInfoCmd.Flags().BoolVarP(&JSON, "json", "j", false, "output in JSON format")
-	_ = dbCmd.Flags().MarkHidden("color")
-	// add subcommands
-	dbCmd.AddCommand(dbDropCmd)
-	dbCmd.AddCommand(dbInfoCmd)
-	dbCmd.AddCommand(dbInitCmd)
-	dbCmd.AddCommand(dbListCmd)
-	dbCmd.AddCommand(dbRemoveCmd)
-=======
 	databaseInfoCmd.Flags().BoolVarP(&JSON, "json", "j", false, "output in JSON format")
 	_ = dbCmd.Flags().MarkHidden("color")
 	// add subcommands
@@ -407,6 +181,5 @@
 		databaseListCmd,
 		databaseRmCmd,
 	)
->>>>>>> d97d1ba9
 	rootCmd.AddCommand(dbCmd)
 }