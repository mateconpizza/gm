package cmd

import (
	"errors"
	"fmt"
	"log"
	"os"
	"path/filepath"

	"github.com/spf13/cobra"

	"github.com/haaag/gm/internal/bookmark"
	"github.com/haaag/gm/internal/config"
	"github.com/haaag/gm/internal/format"
	"github.com/haaag/gm/internal/format/color"
	"github.com/haaag/gm/internal/format/frame"
	"github.com/haaag/gm/internal/handler"
	"github.com/haaag/gm/internal/menu"
	"github.com/haaag/gm/internal/repo"
	"github.com/haaag/gm/internal/sys"
	"github.com/haaag/gm/internal/sys/files"
	"github.com/haaag/gm/internal/sys/terminal"
)

var ErrNotDefaultDB = errors.New("not the default database")

var (
	Copy bool
	Open bool
	Tags []string
	QR   bool

	Menu   bool
	Edit   bool
	Head   int
	Remove bool
	Tail   int

	Field     string
	JSON      bool
	Oneline   bool
	Multiline bool
	WithColor string

	Force   bool
	Status  bool
	Verbose bool
)

func initConfig() {
	// set logging level
	handler.LoggingLevel(&Verbose)
	// set force
	handler.Force(&Force)
	// enable color
	config.App.Color = WithColor != "never" && !terminal.IsPiped()
	menu.WithColor(&config.App.Color)
	// set terminal defaults
	terminal.NoColor(&config.App.Color)
	terminal.LoadMaxWidth()
	// enable color output
	color.Enable(&config.App.Color)
	// load data home path for the app.
	dataHomePath, err := loadDataPath()
	if err != nil {
		sys.ErrAndExit(err)
	}
	// set app/database settings/paths
<<<<<<< HEAD
	config.App.Path.Data = dataHomePath                            // Home
	config.App.Path.Backup = filepath.Join(dataHomePath, "backup") // Backups
	p := config.App.Path
	Cfg = repo.NewSQLiteCfg()
	Cfg.SetName(DBName).SetPath(p.Data).SetBackupPath(p.Backup)
	Cfg.Backup.SetLimit(backupGetLimit())
=======
	config.App.Path.Data = dataHomePath
	Cfg = repo.NewSQLiteCfg(filepath.Join(dataHomePath, DBName))
	// load menu settings
	if err := menu.LoadConfig(); err != nil {
		log.Println("error loading config:", err)
	}
>>>>>>> d97d1ba9
}

// init sets the config for the root command.
func init() {
	cobra.OnInitialize(initConfig)
	// global
	pf := rootCmd.PersistentFlags()
	pf.StringVarP(&DBName, "name", "n", config.DefaultDBName, "database name")
	pf.StringVar(&WithColor, "color", "always", "output with pretty colors [always|never]")
	pf.BoolVarP(&Verbose, "verbose", "v", false, "verbose mode")
	pf.BoolVar(&Force, "force", false, "force action | don't ask confirmation")
	_ = pf.MarkHidden("help")
<<<<<<< HEAD
=======
	// local
	f := rootCmd.Flags()
	// prints
	f.BoolVarP(&JSON, "json", "j", false, "output in JSON format")
	f.BoolVarP(&Multiline, "multiline", "M", false, "output in formatted multiline (fzf)")
	f.BoolVarP(&Oneline, "oneline", "O", false, "output in formatted oneline (fzf)")
	f.StringVarP(&Field, "field", "f", "", "output by field [id|url|title|tags]")
	// actions
	f.BoolVarP(&Copy, "copy", "c", false, "copy bookmark to clipboard")
	f.BoolVarP(&Open, "open", "o", false, "open bookmark in default browser")
	f.BoolVarP(&QR, "qr", "q", false, "generate qr-code")
	f.BoolVarP(&Remove, "remove", "r", false, "remove a bookmarks by query or id")
	f.StringSliceVarP(&Tags, "tag", "t", nil, "list by tag")
	// experimental
	f.BoolVarP(&Menu, "menu", "m", false, "menu mode (fzf)")
	f.BoolVarP(&Edit, "edit", "e", false, "edit with preferred text editor")
	f.BoolVarP(&Status, "status", "s", false, "check bookmarks status")
	// modifiers
	f.IntVarP(&Head, "head", "H", 0, "the <int> first part of bookmarks")
	f.IntVarP(&Tail, "tail", "T", 0, "the <int> last part of bookmarks")
>>>>>>> d97d1ba9
	// cmd settings
	rootCmd.CompletionOptions.HiddenDefaultCmd = true
	rootCmd.SilenceErrors = true
	rootCmd.DisableSuggestions = true
	rootCmd.SuggestionsMinimumDistance = 1
	rootCmd.AddCommand(initCmd)
}

// createPaths creates the paths for the application.
func createPaths(t *terminal.Term, path string) error {
	if files.Exists(path) {
		return nil
	}
	f := frame.New(frame.WithColorBorder(color.Gray), frame.WithNoNewLine())
	f.Header(prettyVersion()).Ln().Row().Ln()
	f.Mid(format.PaddedLine("create path:", "'"+path+"'\n"))
	f.Mid(format.PaddedLine("create db:", "'"+Cfg.Fullpath()+"'\n"))
	f.Row("\n").Render()
	lines := format.CountLines(f.String())
	if !t.Confirm(f.Clean().Footer("continue?").String(), "y") {
		return handler.ErrActionAborted
	}
	// clean terminal keeping header+row
	headerN := 3
	lines += format.CountLines(f.String()) - headerN
	t.ClearLine(lines)
	if err := files.MkdirAll(path); err != nil {
		sys.ErrAndExit(err)
	}
	f.Clean()
	f.Success(fmt.Sprintf("Successfully created directory path '%s'.\n", path))
	f.Success("Successfully created initial bookmark.\n").Row("\n").Render()

	return nil
}

// isSubCmdCalled checks if a specific subcommand was invoked.
func isSubCmdCalled(cmd *cobra.Command, names ...string) bool {
	targetCmd, _, _ := cmd.Root().Find(os.Args[1:])
	for _, name := range names {
		if targetCmd != nil && targetCmd.Name() == name {
			log.Printf("isSubCmdCalled: '%s' is called\n", name)
			return true
		}
	}

	return false
}

// loadDataPath loads the path to the application's home directory.
//
// If environment variable GOMARKS_HOME is not set, uses the data user
// directory.
func loadDataPath() (string, error) {
	envDataHome := sys.Env(config.App.Env.Home, "")
	if envDataHome != "" {
		log.Printf("loadPath: envDataHome: %v\n", envDataHome)

		return config.PathJoin(envDataHome), nil
	}
	dataHome, err := config.DataPath()
	if err != nil {
		return "", fmt.Errorf("loading paths: %w", err)
	}
	log.Printf("loadPath: dataHome: %v\n", dataHome)

	return dataHome, nil
}

var initCmd = &cobra.Command{
	Use:    "init",
	Short:  "initialize a new bookmarks database",
	Hidden: true,
	RunE: func(_ *cobra.Command, _ []string) error {
		// create paths for the application.
		t := terminal.New()
		if err := createPaths(t, config.App.Path.Data); err != nil {
			return err
		}
		// init database
		r, err := repo.New(Cfg)
		if r == nil {
			return fmt.Errorf("init database: %w", err)
		}
		defer r.Close()
		// initialize database
		if r.IsInitialized() && !Force {
			return fmt.Errorf("'%s' %w", r.Cfg.Name, repo.ErrDBAlreadyInitialized)
		}
		if err := r.Init(); err != nil {
			return fmt.Errorf("initializing database: %w", err)
		}
		f := frame.New(frame.WithColorBorder(color.Gray))
		// ignore initial bookmark if not DefaultDBName
		if Cfg.Name != config.DefaultDBName {
			s := color.Gray(Cfg.Name).Italic().String()
			success := color.BrightGreen("Successfully").Italic().String()
			f.Success(success + " initialized database " + s).Render()

			return nil
		}
		// initial bookmark
		ib := bookmark.New()
		ib.URL = config.App.Info.URL
		ib.Title = config.App.Info.Title
		ib.Tags = bookmark.ParseTags(config.App.Info.Tags)
		ib.Desc = config.App.Info.Desc
		// insert new bookmark
		if err := r.Insert(ib); err != nil {
			return fmt.Errorf("%w", err)
		}
		// print new record
		fmt.Print(bookmark.Frame(ib))
		s := color.BrightGreen("Successfully").Italic().String()
		f.Row().Success(s + " initialized database " + color.Gray(Cfg.Name).Italic().String()).
			Render()

		return nil
	},
}<|MERGE_RESOLUTION|>--- conflicted
+++ resolved
@@ -66,21 +66,12 @@
 		sys.ErrAndExit(err)
 	}
 	// set app/database settings/paths
-<<<<<<< HEAD
-	config.App.Path.Data = dataHomePath                            // Home
-	config.App.Path.Backup = filepath.Join(dataHomePath, "backup") // Backups
-	p := config.App.Path
-	Cfg = repo.NewSQLiteCfg()
-	Cfg.SetName(DBName).SetPath(p.Data).SetBackupPath(p.Backup)
-	Cfg.Backup.SetLimit(backupGetLimit())
-=======
 	config.App.Path.Data = dataHomePath
 	Cfg = repo.NewSQLiteCfg(filepath.Join(dataHomePath, DBName))
 	// load menu settings
 	if err := menu.LoadConfig(); err != nil {
 		log.Println("error loading config:", err)
 	}
->>>>>>> d97d1ba9
 }
 
 // init sets the config for the root command.
@@ -93,8 +84,6 @@
 	pf.BoolVarP(&Verbose, "verbose", "v", false, "verbose mode")
 	pf.BoolVar(&Force, "force", false, "force action | don't ask confirmation")
 	_ = pf.MarkHidden("help")
-<<<<<<< HEAD
-=======
 	// local
 	f := rootCmd.Flags()
 	// prints
@@ -115,7 +104,6 @@
 	// modifiers
 	f.IntVarP(&Head, "head", "H", 0, "the <int> first part of bookmarks")
 	f.IntVarP(&Tail, "tail", "T", 0, "the <int> last part of bookmarks")
->>>>>>> d97d1ba9
 	// cmd settings
 	rootCmd.CompletionOptions.HiddenDefaultCmd = true
 	rootCmd.SilenceErrors = true
