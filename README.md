--- conflicted
+++ resolved
@@ -55,10 +55,7 @@
   help        Help about any command
   import      import bookmarks from various sources
   records     records management
-<<<<<<< HEAD
-=======
   remove      Remove databases/backups
->>>>>>> d97d1ba9
   version     print version information
 
 Flags:
