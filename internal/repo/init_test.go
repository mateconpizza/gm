--- conflicted
+++ resolved
@@ -15,13 +15,8 @@
 // setupTestDB sets up a test database.
 func setupTestDB(t *testing.T) *SQLiteRepository {
 	t.Helper()
-<<<<<<< HEAD
-	c := NewSQLiteCfg()
-	db, err := MustOpenDatabase("file:testdb?mode=memory&cache=shared")
-=======
 	c := NewSQLiteCfg("")
 	db, err := openDatabase("file:testdb?mode=memory&cache=shared")
->>>>>>> d97d1ba9
 	assert.NoError(t, err, "failed to open database")
 	r := newSQLiteRepository(db, c)
 	for name, schema := range r.tablesAndSchema() {
@@ -66,13 +61,8 @@
 }
 
 func TestInit(t *testing.T) {
-<<<<<<< HEAD
-	c := NewSQLiteCfg()
-	db, err := MustOpenDatabase("file:testdb?mode=memory&cache=shared")
-=======
 	c := NewSQLiteCfg("")
 	db, err := openDatabase("file:testdb?mode=memory&cache=shared")
->>>>>>> d97d1ba9
 	assert.NoError(t, err, "failed to open database")
 	r := newSQLiteRepository(db, c)
 	assert.NoError(t, r.Init(), "failed to initialize repository")
