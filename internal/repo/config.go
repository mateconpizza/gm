// Package repo provides the model of the configuration for a database.
package repo

import (
	"path/filepath"

	"github.com/haaag/gm/internal/sys/files"
)

const maxBytesSize = 1024 * 1024 // 1 MB = 1,048,576 bytes

// SQLiteConfig represents the configuration for a SQLite database.
type SQLiteConfig struct {
	Name         string       `json:"name"`           // Name of the SQLite database
	Path         string       `json:"path"`           // Path to the SQLite database
	Tables       tables       `json:"tables"`         // Database tables
	Backup       SQLiteBackup `json:"backup"`         // Backup settings
	MaxBytesSize int64        `json:"max_bytes_size"` // Maximum size of the SQLite database
}

// tables represents the names of the tables in the SQLite database.
type tables struct {
	Main               Table `json:"main"`                 // Name of the main bookmarks table.
	Deleted            Table `json:"deleted"`              // Name of the deleted bookmarks table.
	Tags               Table `json:"tags"`                 // Name of the tags table
	RecordsTags        Table `json:"records_tags"`         // Name of the bookmark tags table
	RecordsTagsDeleted Table `json:"deleted_records_tags"` // Name of the deleted tags table
}

type SQLiteBackup struct {
	Path       string   `json:"path"`        // Path to store backups
	Files      []string `json:"files"`       // List of backup files
	DateFormat string   `json:"date_format"` // Date format
}

// NewSQLiteBackup returns a new SQLiteBackup.
func NewSQLiteBackup(from string) *SQLiteBackup {
	return &SQLiteBackup{
		Path:       from,
		Files:      getBackups(from),
		DateFormat: "20060102-150405",
	}
}

// Fullpath returns the full path to the SQLite database.
func (c *SQLiteConfig) Fullpath() string {
	return filepath.Join(c.Path, c.Name)
}

// SetPath sets the path to the SQLite database.
func (c *SQLiteConfig) SetPath(p string) *SQLiteConfig {
	c.Path = p
	return c
}

// SetName sets the name of the SQLite database.
func (c *SQLiteConfig) SetName(s string) *SQLiteConfig {
	c.Name = files.EnsureExt(s, ".db")
	return c
}

func (c *SQLiteConfig) SetBackupPath(p string) *SQLiteConfig {
	c.Backup = *newSQLiteBackup(p)
	return c
}

// Exists returns true if the SQLite database exists.
func (c *SQLiteConfig) Exists() bool {
	return files.Exists(c.Fullpath())
}

// NewSQLiteCfg returns the default settings for the database.
<<<<<<< HEAD
func NewSQLiteCfg() *SQLiteConfig {
=======
func NewSQLiteCfg(fullpath string) *SQLiteConfig {
>>>>>>> d97d1ba9
	return &SQLiteConfig{
		Tables: tables{
			Main:               "bookmarks",
			Deleted:            "deleted_bookmarks",
			Tags:               "tags",
			RecordsTags:        "bookmark_tags",
			RecordsTagsDeleted: "deleted_records_tags",
		},
<<<<<<< HEAD
=======
		Path:         filepath.Dir(fullpath),
		Name:         files.EnsureExt(filepath.Base(fullpath), ".db"),
		Backup:       *NewSQLiteBackup(filepath.Join(filepath.Dir(fullpath), "backup")),
>>>>>>> d97d1ba9
		MaxBytesSize: maxBytesSize,
	}
}<|MERGE_RESOLUTION|>--- conflicted
+++ resolved
@@ -59,22 +59,13 @@
 	return c
 }
 
-func (c *SQLiteConfig) SetBackupPath(p string) *SQLiteConfig {
-	c.Backup = *newSQLiteBackup(p)
-	return c
-}
-
 // Exists returns true if the SQLite database exists.
 func (c *SQLiteConfig) Exists() bool {
 	return files.Exists(c.Fullpath())
 }
 
 // NewSQLiteCfg returns the default settings for the database.
-<<<<<<< HEAD
-func NewSQLiteCfg() *SQLiteConfig {
-=======
 func NewSQLiteCfg(fullpath string) *SQLiteConfig {
->>>>>>> d97d1ba9
 	return &SQLiteConfig{
 		Tables: tables{
 			Main:               "bookmarks",
@@ -83,12 +74,9 @@
 			RecordsTags:        "bookmark_tags",
 			RecordsTagsDeleted: "deleted_records_tags",
 		},
-<<<<<<< HEAD
-=======
 		Path:         filepath.Dir(fullpath),
 		Name:         files.EnsureExt(filepath.Base(fullpath), ".db"),
 		Backup:       *NewSQLiteBackup(filepath.Join(filepath.Dir(fullpath), "backup")),
->>>>>>> d97d1ba9
 		MaxBytesSize: maxBytesSize,
 	}
 }