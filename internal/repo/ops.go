package repo

import (
	"errors"
	"fmt"
	"log"
	"path/filepath"
	"strings"
	"time"

	"github.com/haaag/gm/internal/slice"
	"github.com/haaag/gm/internal/sys/files"
)

const commonDBExts = ".sqlite3,.sqlite,.db"

// CountRecords retrieves the maximum ID from the specified table in the
// SQLite database.
func CountRecords(r *SQLiteRepository, t Table) int {
	var n int
	query := fmt.Sprintf("SELECT COUNT(*) FROM %s", t)
	err := r.DB.QueryRowx(query).Scan(&n)
	if err != nil {
		return 0
	}

	return n
}

// databasesFromPath returns the list of files from the given path.
func databasesFromPath(p string) (*slice.Slice[string], error) {
	log.Printf("databasesFromPath: path: '%s'", p)
	if !files.Exists(p) {
		log.Printf("path does not exist: '%s'", p)
		return nil, files.ErrPathNotFound
	}

	f, err := files.FindByExtList(p, strings.Split(commonDBExts, ",")...)
	if err != nil {
		return nil, fmt.Errorf("%w", err)
	}

	return slice.New(f...), nil
}

// Find finds a database by name in the given path.
func Find(name, path string) (*SQLiteRepository, error) {
	dbs, err := Databases(path)
	if err != nil {
		return nil, err
	}

	dbs.FilterInPlace(func(db *SQLiteRepository) bool {
		return db.Cfg.Name == files.EnsureExt(name, ".db")
	})
	if dbs.Len() == 0 {
		return nil, fmt.Errorf("'%s' %w", name, ErrDBNotFound)
	}

	found := dbs.Item(0)

	return &found, nil
}

// Databases returns the list of databases.
func Databases(path string) (*slice.Slice[SQLiteRepository], error) {
	paths, err := databasesFromPath(path)
	if err != nil {
		if errors.Is(err, files.ErrPathNotFound) {
			return nil, ErrBackupNotFound
		}

		return nil, fmt.Errorf("'%s' %w", path, err)
	}
	if paths.Len() == 0 {
		return nil, ErrBackupNotFound
	}

	dbs := slice.New[SQLiteRepository]()
	paths.ForEach(func(p string) {
<<<<<<< HEAD
		name := filepath.Base(p)
		path := filepath.Dir(p)
		c := NewSQLiteCfg()
		c.SetPath(path).SetName(name)
		rep, _ := New(c)
=======
		rep, _ := New(NewSQLiteCfg(p))
>>>>>>> d97d1ba9
		dbs.Push(rep)
	})
	if dbs.Len() == 0 {
		return nil, fmt.Errorf("%w: %s", ErrDBNotFound, path)
	}

	return dbs, nil
}

// NewBackup creates a new backup from the given repository.
func NewBackup(r *SQLiteRepository) (string, error) {
	bk := r.Cfg.Backup
	if err := files.MkdirAll(bk.Path); err != nil {
		return "", fmt.Errorf("%w", err)
	}
	destDSN := AddPrefixDate(r.Cfg.Name, bk.DateFormat)
	_ = r.DB.MustExec("VACUUM INTO ?", filepath.Join(bk.Path, destDSN))

	return destDSN, nil
}

// getBackups returns a filtered list of backups in a given path.
func getBackups(path string) []string {
	paths, err := databasesFromPath(path)
	if err != nil {
		return []string{}
	}
	name := filepath.Base(path)
	paths.FilterInPlace(func(s *string) bool {
		return strings.Contains(*s, name)
	})

	return *paths.Items()
}

// Backups returns a filtered list of backup paths and an error if any.
func Backups(r *SQLiteRepository) (*slice.Slice[SQLiteRepository], error) {
	s := filepath.Base(r.Cfg.Fullpath())
<<<<<<< HEAD
	bksPaths, err := databasesFromPath(r.Cfg.Backup.Path)
	backups := slice.New[SQLiteRepository]()
	if err != nil {
		if errors.Is(err, files.ErrPathNotFound) {
			return backups, fmt.Errorf("%w for '%s'", ErrBackupNotFound, s)
=======
	paths, err := databasesFromPath(r.Cfg.Backup.Path)
	if err != nil {
		if errors.Is(err, files.ErrPathNotFound) {
			return nil, ErrBackupNotFound
>>>>>>> d97d1ba9
		}

		return backups, err
	}
<<<<<<< HEAD

	bksPaths.FilterInPlace(func(b *string) bool {
		return strings.Contains(*b, s)
	})
	if bksPaths.Len() == 0 {
		return backups, fmt.Errorf("%w: '%s'", ErrBackupNotFound, s)
=======
	// filter by current repo name
	paths.FilterInPlace(func(b *string) bool {
		return strings.Contains(*b, s)
	})
	if paths.Len() == 0 {
		return nil, fmt.Errorf("%w: '%s'", ErrBackupNotFound, s)
	}
	backups := slice.New[SQLiteRepository]()
	if err = paths.ForEachErr(func(s string) error {
		r, err := New(NewSQLiteCfg(s))
		if err != nil {
			return err
		}
		backups.Push(r)

		return nil
	}); err != nil {
		return nil, fmt.Errorf("%w", err)
>>>>>>> d97d1ba9
	}

	err = bksPaths.ForEachErr(func(s string) error {
		c := NewSQLiteCfg()
		c.SetPath(filepath.Dir(s)).SetName(filepath.Base(s))
		r, err := New(c)
		if err != nil {
			return err
		}
		backups.Push(r)

		return nil
	})
	if err != nil {
		return backups, fmt.Errorf("%w", err)
	}

	return backups, nil
}

// AddPrefixDate adds the current date and time to the specified name.
func AddPrefixDate(s, f string) string {
	now := time.Now().Format(f)
	return fmt.Sprintf("%s_%s", now, s)
}<|MERGE_RESOLUTION|>--- conflicted
+++ resolved
@@ -78,15 +78,7 @@
 
 	dbs := slice.New[SQLiteRepository]()
 	paths.ForEach(func(p string) {
-<<<<<<< HEAD
-		name := filepath.Base(p)
-		path := filepath.Dir(p)
-		c := NewSQLiteCfg()
-		c.SetPath(path).SetName(name)
-		rep, _ := New(c)
-=======
 		rep, _ := New(NewSQLiteCfg(p))
->>>>>>> d97d1ba9
 		dbs.Push(rep)
 	})
 	if dbs.Len() == 0 {
@@ -125,30 +117,15 @@
 // Backups returns a filtered list of backup paths and an error if any.
 func Backups(r *SQLiteRepository) (*slice.Slice[SQLiteRepository], error) {
 	s := filepath.Base(r.Cfg.Fullpath())
-<<<<<<< HEAD
-	bksPaths, err := databasesFromPath(r.Cfg.Backup.Path)
 	backups := slice.New[SQLiteRepository]()
-	if err != nil {
-		if errors.Is(err, files.ErrPathNotFound) {
-			return backups, fmt.Errorf("%w for '%s'", ErrBackupNotFound, s)
-=======
 	paths, err := databasesFromPath(r.Cfg.Backup.Path)
 	if err != nil {
 		if errors.Is(err, files.ErrPathNotFound) {
 			return nil, ErrBackupNotFound
->>>>>>> d97d1ba9
 		}
 
 		return backups, err
 	}
-<<<<<<< HEAD
-
-	bksPaths.FilterInPlace(func(b *string) bool {
-		return strings.Contains(*b, s)
-	})
-	if bksPaths.Len() == 0 {
-		return backups, fmt.Errorf("%w: '%s'", ErrBackupNotFound, s)
-=======
 	// filter by current repo name
 	paths.FilterInPlace(func(b *string) bool {
 		return strings.Contains(*b, s)
@@ -156,7 +133,6 @@
 	if paths.Len() == 0 {
 		return nil, fmt.Errorf("%w: '%s'", ErrBackupNotFound, s)
 	}
-	backups := slice.New[SQLiteRepository]()
 	if err = paths.ForEachErr(func(s string) error {
 		r, err := New(NewSQLiteCfg(s))
 		if err != nil {
@@ -167,22 +143,6 @@
 		return nil
 	}); err != nil {
 		return nil, fmt.Errorf("%w", err)
->>>>>>> d97d1ba9
-	}
-
-	err = bksPaths.ForEachErr(func(s string) error {
-		c := NewSQLiteCfg()
-		c.SetPath(filepath.Dir(s)).SetName(filepath.Base(s))
-		r, err := New(c)
-		if err != nil {
-			return err
-		}
-		backups.Push(r)
-
-		return nil
-	})
-	if err != nil {
-		return backups, fmt.Errorf("%w", err)
 	}
 
 	return backups, nil
